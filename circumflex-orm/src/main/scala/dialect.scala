--- conflicted
+++ resolved
@@ -408,8 +408,6 @@
     return result
   }
 
-<<<<<<< HEAD
-=======
   /* DIALECT-SPECIFIC BEHAVIOR */
 
   /**
@@ -426,5 +424,4 @@
       col.relation.addPreAuxiliaryObjects(seq)
   }
 
->>>>>>> 79b0742a
 }