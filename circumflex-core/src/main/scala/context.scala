package ru.circumflex.core

import javax.servlet.http.{HttpServletResponse, HttpServletRequest}

class CircumflexContext(val request: HttpServletRequest,
                        val response: HttpServletResponse,
                        val filter: AbstractCircumflexFilter)
    extends HashModel {

  /**
   * A helper for getting and setting response headers in a DSL-like way.
   */
  object header extends HashModel {

    def apply(name: String): Option[String] = request.getHeader(name)

    def update(name: String, value: String) { response.setHeader(name, value) }

    def update(name: String, value: Long) { response.setDateHeader(name, value) }

    def update(name: String, value: java.util.Date) { update(name, value.getTime) }

  }

  /**
   * A helper for getting and setting session-scope attributes.
   */
  object session extends HashModel {

    def apply(name: String): Option[Any] = request.getSession.getAttribute(name)

    def update(name: String, value: Any) = request.getSession.setAttribute(name, value)

  }

  /**
   * A helper for setting flashes. Flashes provide a way to pass temporary objects between requests.
   */
  object flash extends HashModel {

    private val _key = "cx.flash"

    def apply(key: String): Option[Any] = {
      val flashMap = session.getOrElse(_key, MutableMap[String, Any]())
      flashMap.get(key) map { value => {
        session(_key) = flashMap - key
        value
      }}
    }

    def update(key: String, value: Any) {
      val flashMap = session.getOrElse(_key, MutableMap[String, Any]())
      session(_key) = flashMap + (key -> value)
    }

  }

  // ### Content type

  protected var _contentType: String = null

  def contentType: Option[String] = _contentType

  def contentType_=(value: String) { _contentType = value }

  // ### Status code

  var statusCode: Int = 200

  // ### Method

  def method: String = getOrElse('_method, request.getMethod)

  // ### Request parameters

  private val _params = MutableMap[String, Any](
    "header" -> header,
    "session" -> session,
    "flash" -> flash
  )
  
  def getString(key: String): Option[String] = get(key) map { _.toString }

  def apply(key: String): Option[Any] = _params.get(key) match {
    case Some(value) if (value != null) => value
    case _ => request.getParameter(key)
  }

  def update(key: String, value: Any) { _params += key -> value }
  def +=(pair: (String, Any)) { _params += pair }

  // ### Request matching

  private[core] var _matches: Map[String, Match] = _

  def getMatch(key: String): Option[Match] = _matches.get(key)

}

object CircumflexContext {
  private val threadLocalContext = new ThreadLocal[CircumflexContext]

  def context = threadLocalContext.get

  def isOk = context != null

  def init(req: HttpServletRequest,
           res: HttpServletResponse,
           filter: AbstractCircumflexFilter) {
    threadLocalContext.set(new CircumflexContext(req, res, filter))
    Circumflex.messages(req.getLocale) match {
      case Some(msg) => context('msg) = msg
      case None =>
        cxLog.debug("Could not instantiate context messages: 'cx.messages' not configured.")
    }
  }

  def destroy() = threadLocalContext.set(null)
<<<<<<< HEAD
}

object Circumflex { // TODO: move all into package object?

  // ## Configuration

  private val _cfg = MutableMap[String, Any]()
  val cfg = new ConfigurationHelper

  // should filter process request?
  val f: HttpServletRequest => Boolean = r => !r.getRequestURI.toLowerCase.matches("/public/.*")
  _cfg += "cx.process_?" -> f
  // webapp root
  _cfg += "cx.root" -> "src/main/webapp"
  // static files directory (relative to webapp root)
  _cfg += "cx.public" -> "public"
  // resource bundle for messages
  _cfg += "cx.messages" -> "Messages"

  def classLoader = Thread.currentThread.getContextClassLoader
  def loadClass[C](name: String): Class[C] = Class.forName(name, true, classLoader).asInstanceOf[Class[C]]

  val webappRoot: File = cfg("cx.root") match {
    case Some(s: String) => new File(separatorsToSystem(s))
    case _ => throw new CircumflexException("'cx.root' not configured.")
  }

  val publicRoot = cfg("cx.public") match {
    case Some(s: String) => new File(webappRoot, separatorsToSystem(s))
    case _ => throw new CircumflexException("'cx.public' not configured.")
  }

  val XSendFileHeader: XSendFileHeader = cfg("cx.XSendFileHeader") match {
    case Some(h: XSendFileHeader) => h
    case Some(c: Class[XSendFileHeader]) => c.newInstance
    case Some(s: String) => loadClass[XSendFileHeader](s)
        .newInstance
    case _ => DefaultXSendFileHeader
  }

  // Read configuration from `cx.properties` file by default.
  try {
    val bundle = ResourceBundle.getBundle("cx", Locale.getDefault, classLoader)
    val keys = bundle.getKeys
    while (keys.hasMoreElements) {
      val k = keys.nextElement
      cfg(k) = bundle.getString(k)
    }
  } catch {
    case _ => cxLog.warn("Could not read configuration parameters from cx.properties.")
  }

  /**
   * A simple helper for DSL-like configurations.
   */
  class ConfigurationHelper {
    def apply(key: String): Option[Any] = _cfg.get(key)
    def apply(key: String, default: Any): Any = _cfg.getOrElse(key, default)
    def update(key: String, value: Any): Unit =
      _cfg += key -> value
  }

  // ## Messages

  def msg(locale: Locale): Messages = cfg("cx.messages") match {
    case Some(s: String) => new Messages(s, locale)
    case _ => throw new CircumflexException("'cx.messages' not configured.")
  }

  // ## Miscellaneous

  def mimeTypesMap = new MimetypesFileTypeMap()

}

class CircumflexException(msg: String, cause: Throwable)
    extends Exception(msg, cause) {
  def this(msg: String) = this(msg, null)
  def this(cause: Throwable) = this(null, cause)
=======
>>>>>>> f1026a0f
}<|MERGE_RESOLUTION|>--- conflicted
+++ resolved
@@ -116,86 +116,4 @@
   }
 
   def destroy() = threadLocalContext.set(null)
-<<<<<<< HEAD
-}
-
-object Circumflex { // TODO: move all into package object?
-
-  // ## Configuration
-
-  private val _cfg = MutableMap[String, Any]()
-  val cfg = new ConfigurationHelper
-
-  // should filter process request?
-  val f: HttpServletRequest => Boolean = r => !r.getRequestURI.toLowerCase.matches("/public/.*")
-  _cfg += "cx.process_?" -> f
-  // webapp root
-  _cfg += "cx.root" -> "src/main/webapp"
-  // static files directory (relative to webapp root)
-  _cfg += "cx.public" -> "public"
-  // resource bundle for messages
-  _cfg += "cx.messages" -> "Messages"
-
-  def classLoader = Thread.currentThread.getContextClassLoader
-  def loadClass[C](name: String): Class[C] = Class.forName(name, true, classLoader).asInstanceOf[Class[C]]
-
-  val webappRoot: File = cfg("cx.root") match {
-    case Some(s: String) => new File(separatorsToSystem(s))
-    case _ => throw new CircumflexException("'cx.root' not configured.")
-  }
-
-  val publicRoot = cfg("cx.public") match {
-    case Some(s: String) => new File(webappRoot, separatorsToSystem(s))
-    case _ => throw new CircumflexException("'cx.public' not configured.")
-  }
-
-  val XSendFileHeader: XSendFileHeader = cfg("cx.XSendFileHeader") match {
-    case Some(h: XSendFileHeader) => h
-    case Some(c: Class[XSendFileHeader]) => c.newInstance
-    case Some(s: String) => loadClass[XSendFileHeader](s)
-        .newInstance
-    case _ => DefaultXSendFileHeader
-  }
-
-  // Read configuration from `cx.properties` file by default.
-  try {
-    val bundle = ResourceBundle.getBundle("cx", Locale.getDefault, classLoader)
-    val keys = bundle.getKeys
-    while (keys.hasMoreElements) {
-      val k = keys.nextElement
-      cfg(k) = bundle.getString(k)
-    }
-  } catch {
-    case _ => cxLog.warn("Could not read configuration parameters from cx.properties.")
-  }
-
-  /**
-   * A simple helper for DSL-like configurations.
-   */
-  class ConfigurationHelper {
-    def apply(key: String): Option[Any] = _cfg.get(key)
-    def apply(key: String, default: Any): Any = _cfg.getOrElse(key, default)
-    def update(key: String, value: Any): Unit =
-      _cfg += key -> value
-  }
-
-  // ## Messages
-
-  def msg(locale: Locale): Messages = cfg("cx.messages") match {
-    case Some(s: String) => new Messages(s, locale)
-    case _ => throw new CircumflexException("'cx.messages' not configured.")
-  }
-
-  // ## Miscellaneous
-
-  def mimeTypesMap = new MimetypesFileTypeMap()
-
-}
-
-class CircumflexException(msg: String, cause: Throwable)
-    extends Exception(msg, cause) {
-  def this(msg: String) = this(msg, null)
-  def this(cause: Throwable) = this(null, cause)
-=======
->>>>>>> f1026a0f
 }